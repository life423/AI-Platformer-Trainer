import math
import random
import os
from typing import Optional, Tuple

import pygame
import torch
import logging

from ai_platform_trainer.core.logging_config import setup_logging
from ai_platform_trainer.ai_model.model_definition.simple_model import SimpleModel
from ai_platform_trainer.ai_model.train_missile_model import SimpleMissileModel

from ai_platform_trainer.core.data_logger import DataLogger
from ai_platform_trainer.entities.enemy_play import EnemyPlay
from ai_platform_trainer.entities.enemy_training import EnemyTrain
from ai_platform_trainer.entities.player_play import PlayerPlay
from ai_platform_trainer.entities.player_training import PlayerTraining
from ai_platform_trainer.gameplay.config import config
from ai_platform_trainer.gameplay.menu import Menu
from ai_platform_trainer.gameplay.renderer import Renderer
from ai_platform_trainer.gameplay.collisions import handle_missile_collisions
from ai_platform_trainer.gameplay.spawner import (
    spawn_entities,
    respawn_enemy_with_fade_in,
)
from ai_platform_trainer.gameplay.utils import (
    compute_normalized_direction,
    find_valid_spawn_position,
)
from ai_platform_trainer.gameplay.modes.training_mode import TrainingMode


class Game:
    """Main class to run the Pixel Pursuit game."""

    def __init__(self) -> None:
        pygame.init()
        self.collision_count = 0
        self.screen = pygame.display.set_mode(config.SCREEN_SIZE)
        pygame.display.set_caption(config.WINDOW_TITLE)
        self.clock = pygame.time.Clock()

        self.screen_width: int = config.SCREEN_WIDTH
        self.screen_height: int = config.SCREEN_HEIGHT

        self.menu = Menu(config.SCREEN_WIDTH, config.SCREEN_HEIGHT)
        self.renderer = Renderer(self.screen)

        self.running: bool = True
        self.menu_active: bool = True
        self.mode: Optional[str] = None

        self.player: Optional[PlayerPlay] = None
        self.enemy: Optional[EnemyPlay] = None
        self.data_logger: Optional[DataLogger] = None

        # Missile AI model (if available)
        self.missile_model: Optional[SimpleMissileModel] = None

        # Respawn logic
        self.respawn_delay = 1000
        self.respawn_timer = 0
        self.is_respawning = False

    def run(self) -> None:
        """Main game loop."""
        while self.running:
            current_time = pygame.time.get_ticks()
            self.handle_events()

            if self.menu_active:
                self.menu.draw(self.screen)
            else:
                self.update(current_time)
                self.renderer.render(
                    self.menu, self.player, self.enemy, self.menu_active
                )

            pygame.display.flip()
            self.clock.tick(config.FRAME_RATE)

        # If we were training, save the data
        if self.mode == "train" and self.data_logger:
            self.data_logger.save()
        pygame.quit()

    def start_game(self, mode: str) -> None:
        """
        Starts the game in the specified mode (train or play).
        """
        self.mode = mode
        logging.info(f"Starting game in '{mode}' mode.")

        if mode == "train":
            # Training mode setup
            self.data_logger = DataLogger(config.DATA_PATH)
            self.player = PlayerTraining(self.screen_width, self.screen_height)
            self.enemy = EnemyTrain(self.screen_width, self.screen_height)
            self.train_missile = True

            spawn_entities(self)
            self.player.reset()

            self.training_mode_manager = TrainingMode(self)

        else:
            # Play mode setup
            self.player, self.enemy = self._init_play_mode()
            self.player.reset()
            spawn_entities(self)
<<<<<<< HEAD

            # Try to load the missile model
            missile_model_path = "models/missile_model.pth"
            if os.path.isfile(missile_model_path):
                logging.info(
                    f"Found missile model at '{missile_model_path}'. Loading..."
                )
                try:
                    self.missile_model = SimpleMissileModel()
                    self.missile_model.load_state_dict(
                        torch.load(missile_model_path, map_location="cpu")
                    )
                    self.missile_model.eval()
                except Exception as e:
                    logging.error(f"Failed to load missile model: {e}")
                    self.missile_model = None
            else:
                logging.warning(
                    f"No missile model found at '{missile_model_path}'. Skipping missile AI."
                )
=======
            

    def _apply_speed_variation(self) -> None:
        """Apply speed variation for player and enemy in training mode."""
        random_speed_factor = random.uniform(
            config.RANDOM_SPEED_FACTOR_MIN, config.RANDOM_SPEED_FACTOR_MAX
        )
        self.player.step = int(self.player.step * random_speed_factor)
        self.enemy.base_speed = max(
            config.ENEMY_MIN_SPEED, int(self.enemy.base_speed * random_speed_factor)
        )
        logging.info(f"Applied speed variation with factor {random_speed_factor:.2f}")
>>>>>>> e290e425

    def handle_events(self) -> None:
        """Handle window and menu-related events."""
        for event in pygame.event.get():
            if event.type == pygame.QUIT:
                logging.info("Quit event detected. Exiting game.")
                self.running = False
            elif event.type == pygame.KEYDOWN and event.key == pygame.K_ESCAPE:
                logging.info("Escape key pressed. Exiting game.")
                self.running = False
            elif self.menu_active:
                selected_action = self.menu.handle_menu_events(event)
                if selected_action:
                    self.check_menu_selection(selected_action)
            elif event.type == pygame.KEYDOWN:
                # Shoot missile on SPACE
                if event.key == pygame.K_SPACE and self.player:
                    self.player.shoot_missile()

    def check_menu_selection(self, selected_action: str) -> None:
        """Handle actions selected from the menu."""
        if selected_action == "exit":
            logging.info("Exit action selected from menu.")
            self.running = False
        elif selected_action in ["train", "play"]:
            logging.info(f"'{selected_action}' selected from menu.")
            self.menu_active = False
            self.start_game(selected_action)

    def _init_play_mode(self) -> Tuple[PlayerPlay, EnemyPlay]:
        """
        Initialize player and enemy for play mode,
        load enemy model if present.
        """
        model = SimpleModel(input_size=5, hidden_size=64, output_size=2)
        try:
            model.load_state_dict(torch.load(config.MODEL_PATH, map_location="cpu"))
            model.eval()
            logging.info("Enemy AI model loaded.")
        except Exception as e:
            logging.error(f"Failed to load enemy model: {e}")
            raise e

        player = PlayerPlay(self.screen_width, self.screen_height)
        enemy = EnemyPlay(self.screen_width, self.screen_height, model)
        logging.info("Initialized PlayerPlay and EnemyPlay for play mode.")
        return player, enemy

    def update(self, current_time: int) -> None:
        """Update game state each frame."""
        if self.mode == "train":
            self.training_mode_manager.update()
        elif self.mode == "play":
            self.play_update(current_time)
            self.check_missile_collisions()
            self.handle_respawn(current_time)

            # If enemy is fading in, keep updating it
            if self.enemy and self.enemy.fading_in:
                self.enemy.update_fade_in(current_time)

            # Update missiles if the player exists
            if self.player:
                self.player.update_missiles()

    def play_update(self, current_time: int) -> None:
        """Main update logic for play mode."""
        # Player input
        if self.player and not self.player.handle_input():
            logging.info("Player requested to quit.")
            self.running = False
            return

        # Enemy movement
        if self.enemy:
            try:
                self.enemy.update_movement(
                    self.player.position["x"],
                    self.player.position["y"],
                    self.player.step,
                    current_time,
                )
            except Exception as e:
                logging.error(f"Error updating enemy movement: {e}")
                self.running = False
                return

        # Check collision between player and enemy
        if self.check_collision():
            if self.enemy:
                self.enemy.hide()
            self.is_respawning = True
            self.respawn_timer = current_time + self.respawn_delay
            logging.info("Player-Enemy collision in play mode.")

        # If we have a missile AI model, apply it to any active missiles
        if self.missile_model and self.player and self.player.missiles:
            for missile in self.player.missiles:
                current_angle = math.atan2(missile.vy, missile.vx)

                # 1) Distance from player to enemy
                px, py = self.player.position["x"], self.player.position["y"]
                ex, ey = self.enemy.pos["x"], self.enemy.pos["y"]
                dist_val = math.hypot(px - ex, py - ey)

                # 2) Collision val is set to 0.0 by default for now
                collision_val = 0.0

                # Build the 9-element state
                input_state = torch.tensor(
                    [
                        [
                            px,  # player_x
                            py,  # player_y
                            ex,  # enemy_x
                            ey,  # enemy_y
                            missile.pos["x"],  # missile_x
                            missile.pos["y"],  # missile_y
                            current_angle,  # missile_angle
                            dist_val,  # dist
                            collision_val,  # missile_collision (placeholder)
                        ]
                    ],
                    dtype=torch.float32,
                )

                # Let the model control angle_delta fully (no clamp)
                with torch.no_grad():
                    angle_delta = self.missile_model(input_state).item()

                new_angle = current_angle + angle_delta

                # Keep speed fixed at 5.0
                speed = 5.0
                missile.vx = math.cos(new_angle) * speed
                missile.vy = math.sin(new_angle) * speed

    def check_collision(self) -> bool:
        """
        Check if player and enemy collide.
        Returns True if a collision occurs, False otherwise.
        """
        if not self.player or not self.enemy:
            return False

        player_rect = pygame.Rect(
            self.player.position["x"],
            self.player.position["y"],
            self.player.size,
            self.player.size,
        )
        enemy_rect = pygame.Rect(
            self.enemy.pos["x"],
            self.enemy.pos["y"],
            self.enemy.size,
            self.enemy.size,
        )
        collision = player_rect.colliderect(enemy_rect)
        if collision:
            logging.info("Collision detected between player and enemy.")
        return collision

    def check_missile_collisions(self) -> None:
        """
        Check if any missile collides with the enemy, triggering respawn if needed.
        """
        if not self.enemy or not self.player:
            return

        def respawn_callback():
            self.is_respawning = True
            self.respawn_timer = pygame.time.get_ticks() + self.respawn_delay
            logging.info("Missile-Enemy collision in play mode, enemy will respawn.")

        handle_missile_collisions(self.player, self.enemy, respawn_callback)

    def handle_respawn(self, current_time: int) -> None:
        """
        Handle enemy respawn after the delay if a collision has happened.
        """
        if (
            self.is_respawning
            and current_time >= self.respawn_timer
            and self.enemy
            and self.player
        ):
            respawn_enemy_with_fade_in(self, current_time)<|MERGE_RESOLUTION|>--- conflicted
+++ resolved
@@ -109,7 +109,6 @@
             self.player, self.enemy = self._init_play_mode()
             self.player.reset()
             spawn_entities(self)
-<<<<<<< HEAD
 
             # Try to load the missile model
             missile_model_path = "models/missile_model.pth"
@@ -130,20 +129,7 @@
                 logging.warning(
                     f"No missile model found at '{missile_model_path}'. Skipping missile AI."
                 )
-=======
-            
-
-    def _apply_speed_variation(self) -> None:
-        """Apply speed variation for player and enemy in training mode."""
-        random_speed_factor = random.uniform(
-            config.RANDOM_SPEED_FACTOR_MIN, config.RANDOM_SPEED_FACTOR_MAX
-        )
-        self.player.step = int(self.player.step * random_speed_factor)
-        self.enemy.base_speed = max(
-            config.ENEMY_MIN_SPEED, int(self.enemy.base_speed * random_speed_factor)
-        )
-        logging.info(f"Applied speed variation with factor {random_speed_factor:.2f}")
->>>>>>> e290e425
+
 
     def handle_events(self) -> None:
         """Handle window and menu-related events."""
